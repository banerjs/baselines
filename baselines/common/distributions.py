import tensorflow as tf
from tensorflow.python.ops import math_ops
import numpy as np
from gym import spaces

from baselines.a2c.utils import linear


class ProbabilityDistribution(object):
    """
    A particular probability distribution
    """

    def flatparam(self):
        """
        Return the direct probabilities

        :return: ([float]) the probabilites
        """
        raise NotImplementedError

    def mode(self):
        """
        Returns the index of the highest probability

        :return: (int) the max index of the probabilites
        """
        raise NotImplementedError

    def neglogp(self, x):
        """
        returns the of the negative log likelihood

        :param x: (str) the labels of each index
        :return: ([float]) The negative log likelihood of the distribution
        """
        # Usually it's easier to define the negative logprob
        raise NotImplementedError

    def kl(self, other):
        """
        Calculates the Kullback-Leiber divergence from the given probabilty distribution

        :param other: ([float]) the distibution to compare with
        :return: (float) the KL divergence of the two distributions
        """
        raise NotImplementedError

    def entropy(self):
        """
        Returns shannon's entropy of the probability

        :return: (float) the entropy
        """
        raise NotImplementedError

    def sample(self):
        """
        Sample an index from the probabilty distribution

        :return: (int) the sampled index
        """
        raise NotImplementedError

    def logp(self, x):
        """
        returns the of the log likelihood

        :param x: (str) the labels of each index
        :return: ([float]) The log likelihood of the distribution
        """
        return - self.neglogp(x)


class ProbabilityDistributionType(object):
    """
    Parametrized family of probability distributions
    """

    def probability_distribution_class(self):
        """
        returns the ProbabilityDistribution class of this type

        :return: (Type ProbabilityDistribution) the probability distribution class associated
        """
        raise NotImplementedError

    def proba_distribution_from_flat(self, flat):
        """
        returns the probability distribution from flat probabilities

        :param flat: ([float]) the flat probabilities
        :return: (ProbabilityDistribution) the instance of the ProbabilityDistribution associated
        """
        return self.probability_distribution_class()(flat)

    def proba_distribution_from_latent(self, pi_latent_vector, vf_latent_vector, init_scale=1.0, init_bias=0.0):
        """
        returns the probability distribution from latent values

        :param pi_latent_vector: ([float]) the latent pi values
        :param vf_latent_vector: ([float]) the latent vf values
        :param init_scale: (float) the inital scale of the distribution
        :param init_bias: (float) the inital bias of the distribution
        :return: (ProbabilityDistribution) the instance of the ProbabilityDistribution associated
        """
        raise NotImplementedError

    def param_shape(self):
        """
        returns the shape of the input parameters

        :return: ([int]) the shape
        """
        raise NotImplementedError

    def sample_shape(self):
        """
        returns the shape of the sampling

        :return: ([int]) the shape
        """
        raise NotImplementedError

    def sample_dtype(self):
        """
        returns the type of the sampling

        :return: (type) the type
        """
        raise NotImplementedError

    def param_placeholder(self, prepend_shape, name=None):
        """
        returns the TensorFlow placeholder for the input parameters

        :param prepend_shape: ([int]) the prepend shape
        :param name: (str) the placeholder name
        :return: (TensorFlow Tensor) the placeholder
        """
        return tf.placeholder(dtype=tf.float32, shape=prepend_shape + self.param_shape(), name=name)

    def sample_placeholder(self, prepend_shape, name=None):
        """
        returns the TensorFlow placeholder for the sampling

        :param prepend_shape: ([int]) the prepend shape
        :param name: (str) the placeholder name
        :return: (TensorFlow Tensor) the placeholder
        """
        return tf.placeholder(dtype=self.sample_dtype(), shape=prepend_shape + self.sample_shape(), name=name)


class CategoricalProbabilityDistributionType(ProbabilityDistributionType):
    def __init__(self, n_cat):
        """
        The probability distribution type for categorical input

        :param n_cat: (int) the number of categories
        """
        self.n_cat = n_cat

    def probability_distribution_class(self):
        return CategoricalProbabilityDistribution

<<<<<<< HEAD
    def proba_distribution_from_latent(self, pi_latent_vector, vf_latent_vector, init_scale=1.0, init_bias=0.0):
        pdparam = linear(pi_latent_vector, 'pi', self.ncat, init_scale=init_scale, init_bias=init_bias)
        q_values = linear(vf_latent_vector, 'q', self.ncat, init_scale=init_scale, init_bias=init_bias)
        return self.proba_distribution_from_flat(pdparam), pdparam, q_values
=======
    def proba_distribution_from_latent(self, latent_vector, init_scale=1.0, init_bias=0.0):
        """
        returns the probability distribution from latent values

        :param latent_vector: ([float]) the latent values
        :param init_scale: (float) the inital scale of the distribution
        :param init_bias: (float) the inital bias of the distribution
        :return: (ProbabilityDistribution) the instance of the ProbabilityDistribution associated
        """
        pdparam = linear(latent_vector, 'pi', self.n_cat, init_scale=init_scale, init_bias=init_bias)
        return self.proba_distribution_from_flat(pdparam), pdparam
>>>>>>> 5f11927a

    def param_shape(self):
        return [self.n_cat]

    def sample_shape(self):
        return []

    def sample_dtype(self):
        return tf.int32


class MultiCategoricalProbabilityDistributionType(ProbabilityDistributionType):
    def __init__(self, n_vec):
        """
        The probability distribution type for multiple categorical input

<<<<<<< HEAD
        :param nvec: ([int]) the vectors
        """
        self.nvec = nvec
=======
        :param n_vec: (int) the number of vectors
        """
        self.n_cats = n_vec
>>>>>>> 5f11927a

    def probability_distribution_class(self):
        return MultiCategoricalProbabilityDistribution

    def proba_distribution_from_flat(self, flat):
<<<<<<< HEAD
        return MultiCategoricalProbabilityDistribution(self.nvec, flat)
=======
        return MultiCategoricalProbabilityDistribution(self.n_cats, flat)
>>>>>>> 5f11927a

    def proba_distribution_from_latent(self, pi_latent_vector, vf_latent_vector, init_scale=1.0, init_bias=0.0):
        pdparam = linear(pi_latent_vector, 'pi', sum(self.nvec), init_scale=init_scale, init_bias=init_bias)
        q_values = linear(vf_latent_vector, 'q', sum(self.nvec), init_scale=init_scale, init_bias=init_bias)
        return self.proba_distribution_from_flat(pdparam), pdparam, q_values

    def param_shape(self):
<<<<<<< HEAD
        return [sum(self.nvec)]

    def sample_shape(self):
        return [len(self.nvec)]
=======
        return [sum(self.n_cats)]

    def sample_shape(self):
        return [len(self.n_cats)]
>>>>>>> 5f11927a

    def sample_dtype(self):
        return tf.int32


class DiagGaussianProbabilityDistributionType(ProbabilityDistributionType):
    def __init__(self, size):
        """
        The probability distribution type for multivariate gaussian input

        :param size: (int) the number of dimentions of the multivariate gaussian
        """
        self.size = size

    def probability_distribution_class(self):
        return DiagGaussianProbabilityDistribution

    def proba_distribution_from_latent(self, pi_latent_vector, vf_latent_vector, init_scale=1.0, init_bias=0.0):
        mean = linear(pi_latent_vector, 'pi', self.size, init_scale=init_scale, init_bias=init_bias)
        logstd = tf.get_variable(name='logstd', shape=[1, self.size], initializer=tf.zeros_initializer())
        pdparam = tf.concat([mean, mean * 0.0 + logstd], axis=1)
        q_values = linear(vf_latent_vector, 'q', self.size, init_scale=init_scale, init_bias=init_bias)
        return self.proba_distribution_from_flat(pdparam), mean, q_values

    def param_shape(self):
        return [2 * self.size]

    def sample_shape(self):
        return [self.size]

    def sample_dtype(self):
        return tf.float32


class BernoulliProbabilityDistributionType(ProbabilityDistributionType):
    def __init__(self, size):
        """
        The probability distribution type for bernoulli input

        :param size: (int) the number of dimentions of the bernoulli distribution
        """
        self.size = size

    def probability_distribution_class(self):
        return BernoulliProbabilityDistribution

    def proba_distribution_from_latent(self, pi_latent_vector, vf_latent_vector, init_scale=1.0, init_bias=0.0):
        pdparam = linear(pi_latent_vector, 'pi', self.size, init_scale=init_scale, init_bias=init_bias)
        q_values = linear(vf_latent_vector, 'q', self.size, init_scale=init_scale, init_bias=init_bias)
        return self.proba_distribution_from_flat(pdparam), pdparam, q_values

    def param_shape(self):
        return [self.size]

    def sample_shape(self):
        return [self.size]

    def sample_dtype(self):
        return tf.int32


class CategoricalProbabilityDistribution(ProbabilityDistribution):
    def __init__(self, logits):
        """
        Probability distributions from categorical input

        :param logits: ([float]) the categorical logits input
        """
        self.logits = logits

    def flatparam(self):
        return self.logits

    def mode(self):
        return tf.argmax(self.logits, axis=-1)

    def neglogp(self, x):
        # return tf.nn. (logits=self.logits, labels=x)
        # Note: we can't use sparse_softmax_cross_entropy_with_logits because
        #       the implementation does not allow second-order derivatives...
        one_hot_actions = tf.one_hot(x, self.logits.get_shape().as_list()[-1])
        return tf.nn.softmax_cross_entropy_with_logits(
            logits=self.logits,
            labels=one_hot_actions)

    def kl(self, other):
        a_0 = self.logits - tf.reduce_max(self.logits, axis=-1, keep_dims=True)
        a_1 = other.logits - tf.reduce_max(other.logits, axis=-1, keep_dims=True)
        exp_a_0 = tf.exp(a_0)
        exp_a_1 = tf.exp(a_1)
        z_0 = tf.reduce_sum(exp_a_0, axis=-1, keep_dims=True)
        z_1 = tf.reduce_sum(exp_a_1, axis=-1, keep_dims=True)
        p_0 = exp_a_0 / z_0
        return tf.reduce_sum(p_0 * (a_0 - tf.log(z_0) - a_1 + tf.log(z_1)), axis=-1)

    def entropy(self):
        a_0 = self.logits - tf.reduce_max(self.logits, axis=-1, keep_dims=True)
        exp_a_0 = tf.exp(a_0)
        z_0 = tf.reduce_sum(exp_a_0, axis=-1, keep_dims=True)
        p_0 = exp_a_0 / z_0
        return tf.reduce_sum(p_0 * (tf.log(z_0) - a_0), axis=-1)

    def sample(self):
        uniform = tf.random_uniform(tf.shape(self.logits))
        return tf.argmax(self.logits - tf.log(-tf.log(uniform)), axis=-1)

    @classmethod
    def fromflat(cls, flat):
        """
        Create an instance of this from new logits values

        :param flat: ([float]) the categorical logits input
        :return: (ProbabilityDistribution) the instance from the given categorical input
        """
        return cls(flat)


class MultiCategoricalProbabilityDistribution(ProbabilityDistribution):
    def __init__(self, nvec, flat):
        """
        Probability distributions from multicategorical input

        :param nvec: ([int]) the sizes of the different categorical inputs
        :param flat: ([float]) the categorical logits input
        """
        self.flat = flat
        self.categoricals = list(map(CategoricalProbabilityDistribution, tf.split(flat, nvec, axis=-1)))

    def flatparam(self):
        return self.flat

    def mode(self):
        return tf.cast(tf.stack([p.mode() for p in self.categoricals], axis=-1), tf.int32)

    def neglogp(self, x):
        return tf.add_n([p.neglogp(px) for p, px in zip(self.categoricals, tf.unstack(x, axis=-1))])

    def kl(self, other):
        return tf.add_n([p.kl(q) for p, q in zip(self.categoricals, other.categoricals)])

    def entropy(self):
        return tf.add_n([p.entropy() for p in self.categoricals])

    def sample(self):
        return tf.cast(tf.stack([p.sample() for p in self.categoricals], axis=-1), tf.int32)

    @classmethod
    def fromflat(cls, flat):
        """
        Create an instance of this from new logits values

        :param flat: ([float]) the multi categorical logits input
        :return: (ProbabilityDistribution) the instance from the given multi categorical input
        """
        raise NotImplementedError


class DiagGaussianProbabilityDistribution(ProbabilityDistribution):
    def __init__(self, flat):
        """
        Probability distributions from multivariate gaussian input

        :param flat: ([float]) the multivariate gaussian input data
        """
        self.flat = flat
        mean, logstd = tf.split(axis=len(flat.shape) - 1, num_or_size_splits=2, value=flat)
        self.mean = mean
        self.logstd = logstd
        self.std = tf.exp(logstd)

    def flatparam(self):
        return self.flat

    def mode(self):
        return self.mean

    def neglogp(self, x):
        return 0.5 * tf.reduce_sum(tf.square((x - self.mean) / self.std), axis=-1) \
               + 0.5 * np.log(2.0 * np.pi) * tf.to_float(tf.shape(x)[-1]) \
               + tf.reduce_sum(self.logstd, axis=-1)

    def kl(self, other):
        assert isinstance(other, DiagGaussianProbabilityDistribution)
        return tf.reduce_sum(other.logstd - self.logstd + (tf.square(self.std) + tf.square(self.mean - other.mean)) /
                             (2.0 * tf.square(other.std)) - 0.5, axis=-1)

    def entropy(self):
        return tf.reduce_sum(self.logstd + .5 * np.log(2.0 * np.pi * np.e), axis=-1)

    def sample(self):
        return self.mean + self.std * tf.random_normal(tf.shape(self.mean))

    @classmethod
    def fromflat(cls, flat):
        """
        Create an instance of this from new multivariate gaussian input

        :param flat: ([float]) the multivariate gaussian input data
        :return: (ProbabilityDistribution) the instance from the given multivariate gaussian input data
        """
        return cls(flat)


class BernoulliProbabilityDistribution(ProbabilityDistribution):
    def __init__(self, logits):
        """
        Probability distributions from bernoulli input

        :param logits: ([float]) the bernoulli input data
        """
        self.logits = logits
        self.probabilities = tf.sigmoid(logits)

    def flatparam(self):
        return self.logits

    def mode(self):
        return tf.round(self.probabilities)

    def neglogp(self, x):
        return tf.reduce_sum(tf.nn.sigmoid_cross_entropy_with_logits(logits=self.logits, labels=tf.to_float(x)),
                             axis=-1)

    def kl(self, other):
        return tf.reduce_sum(tf.nn.sigmoid_cross_entropy_with_logits(logits=other.logits,
                                                                     labels=self.probabilities), axis=-1) - \
               tf.reduce_sum(tf.nn.sigmoid_cross_entropy_with_logits(logits=self.logits,
                                                                     labels=self.probabilities), axis=-1)

    def entropy(self):
        return tf.reduce_sum(tf.nn.sigmoid_cross_entropy_with_logits(logits=self.logits,
                                                                     labels=self.probabilities), axis=-1)

    def sample(self):
        samples_from_uniform = tf.random_uniform(tf.shape(self.probabilities))
        return tf.to_float(math_ops.less(samples_from_uniform, self.probabilities))

    @classmethod
    def fromflat(cls, flat):
        """
        Create an instance of this from new bernoulli input

        :param flat: ([float]) the bernoulli input data
        :return: (ProbabilityDistribution) the instance from the given bernoulli input data
        """
        return cls(flat)


def make_proba_dist_type(ac_space):
    """
    return an instance of ProbabilityDistributionType for the correct type of action space

    :param ac_space: (Gym Space) the input action space
    :return: (ProbabilityDistributionType) the approriate instance of a ProbabilityDistributionType
    """
    if isinstance(ac_space, spaces.Box):
        assert len(ac_space.shape) == 1, "Error: the action space must be a vector"
        return DiagGaussianProbabilityDistributionType(ac_space.shape[0])
    elif isinstance(ac_space, spaces.Discrete):
        return CategoricalProbabilityDistributionType(ac_space.n)
    elif isinstance(ac_space, spaces.MultiDiscrete):
        return MultiCategoricalProbabilityDistributionType(ac_space.nvec)
    elif isinstance(ac_space, spaces.MultiBinary):
        return BernoulliProbabilityDistributionType(ac_space.n)
    else:
        raise NotImplementedError("Error: probability distribution, not implemented for action space of type {}."
                                  .format(type(ac_space)) +
                                  " Must be of type Gym Spaces: Box, Discrete, MultiDiscrete or MultiBinary.")


def shape_el(tensor, index):
    """
    get the shape of a TensorFlow Tensor element

    :param tensor: (TensorFlow Tensor) the input tensor
    :param index: (int) the element
    :return: ([int]) the shape
    """
    maybe = tensor.get_shape()[index]
    if maybe is not None:
        return maybe
    else:
        return tf.shape(tensor)[index]<|MERGE_RESOLUTION|>--- conflicted
+++ resolved
@@ -163,24 +163,10 @@
     def probability_distribution_class(self):
         return CategoricalProbabilityDistribution
 
-<<<<<<< HEAD
     def proba_distribution_from_latent(self, pi_latent_vector, vf_latent_vector, init_scale=1.0, init_bias=0.0):
-        pdparam = linear(pi_latent_vector, 'pi', self.ncat, init_scale=init_scale, init_bias=init_bias)
-        q_values = linear(vf_latent_vector, 'q', self.ncat, init_scale=init_scale, init_bias=init_bias)
+        pdparam = linear(pi_latent_vector, 'pi', self.n_cat, init_scale=init_scale, init_bias=init_bias)
+        q_values = linear(vf_latent_vector, 'q', self.n_cat, init_scale=init_scale, init_bias=init_bias)
         return self.proba_distribution_from_flat(pdparam), pdparam, q_values
-=======
-    def proba_distribution_from_latent(self, latent_vector, init_scale=1.0, init_bias=0.0):
-        """
-        returns the probability distribution from latent values
-
-        :param latent_vector: ([float]) the latent values
-        :param init_scale: (float) the inital scale of the distribution
-        :param init_bias: (float) the inital bias of the distribution
-        :return: (ProbabilityDistribution) the instance of the ProbabilityDistribution associated
-        """
-        pdparam = linear(latent_vector, 'pi', self.n_cat, init_scale=init_scale, init_bias=init_bias)
-        return self.proba_distribution_from_flat(pdparam), pdparam
->>>>>>> 5f11927a
 
     def param_shape(self):
         return [self.n_cat]
@@ -197,43 +183,26 @@
         """
         The probability distribution type for multiple categorical input
 
-<<<<<<< HEAD
-        :param nvec: ([int]) the vectors
-        """
-        self.nvec = nvec
-=======
-        :param n_vec: (int) the number of vectors
-        """
-        self.n_cats = n_vec
->>>>>>> 5f11927a
+        :param n_vec: ([int]) the vectors
+        """
+        self.n_vec = n_vec
 
     def probability_distribution_class(self):
         return MultiCategoricalProbabilityDistribution
 
     def proba_distribution_from_flat(self, flat):
-<<<<<<< HEAD
-        return MultiCategoricalProbabilityDistribution(self.nvec, flat)
-=======
-        return MultiCategoricalProbabilityDistribution(self.n_cats, flat)
->>>>>>> 5f11927a
+        return MultiCategoricalProbabilityDistribution(self.n_vec, flat)
 
     def proba_distribution_from_latent(self, pi_latent_vector, vf_latent_vector, init_scale=1.0, init_bias=0.0):
-        pdparam = linear(pi_latent_vector, 'pi', sum(self.nvec), init_scale=init_scale, init_bias=init_bias)
-        q_values = linear(vf_latent_vector, 'q', sum(self.nvec), init_scale=init_scale, init_bias=init_bias)
+        pdparam = linear(pi_latent_vector, 'pi', sum(self.n_vec), init_scale=init_scale, init_bias=init_bias)
+        q_values = linear(vf_latent_vector, 'q', sum(self.n_vec), init_scale=init_scale, init_bias=init_bias)
         return self.proba_distribution_from_flat(pdparam), pdparam, q_values
 
     def param_shape(self):
-<<<<<<< HEAD
-        return [sum(self.nvec)]
+        return [sum(self.n_vec)]
 
     def sample_shape(self):
-        return [len(self.nvec)]
-=======
-        return [sum(self.n_cats)]
-
-    def sample_shape(self):
-        return [len(self.n_cats)]
->>>>>>> 5f11927a
+        return [len(self.n_vec)]
 
     def sample_dtype(self):
         return tf.int32
